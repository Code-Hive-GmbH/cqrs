<<<<<<< HEAD
import { Injectable, Type } from '@nestjs/common';
import { ModuleRef } from '@nestjs/core';
import { Observable } from 'rxjs';
=======
import { Injectable, Type, OnModuleDestroy } from '@nestjs/common';
import { Observable, Subscription } from 'rxjs';
>>>>>>> c595763b
import { filter } from 'rxjs/operators';
import { isFunction } from 'util';
import { CommandBus } from './command-bus';
import { EVENTS_HANDLER_METADATA, SAGA_METADATA } from './decorators/constants';
import { InvalidSagaException } from './exceptions/invalid-saga.exception';
import { DefaultPubSub } from './helpers/default-pubsub';
import { IEventPublisher } from './interfaces/events/event-publisher.interface';
import { IEvent, IEventBus, IEventHandler, ISaga } from './interfaces/index';
import { ObservableBus } from './utils/observable-bus';

export type EventHandlerType = Type<IEventHandler<IEvent>>;

@Injectable()
<<<<<<< HEAD
export class EventBus extends ObservableBus<IEvent> implements IEventBus {
=======
export class EventBus extends ObservableBus<IEvent>
  implements IEventBus, OnModuleDestroy {
  private moduleRef = null;
>>>>>>> c595763b
  private _publisher: IEventPublisher;
  private readonly subscriptions: Subscription[];

  constructor(
    private readonly commandBus: CommandBus,
    private readonly moduleRef: ModuleRef,
  ) {
    super();
    this.subscriptions = [];
    this.useDefaultPublisher();
  }

  get publisher(): IEventPublisher {
    return this._publisher;
  }

<<<<<<< HEAD
  set publisher(_publisher: IEventPublisher) {
    this._publisher = _publisher;
=======
  onModuleDestroy() {
    this.subscriptions.forEach(subscription => subscription.unsubscribe());
  }

  setModuleRef(moduleRef) {
    this.moduleRef = moduleRef;
>>>>>>> c595763b
  }

  publish<T extends IEvent>(event: T) {
    this._publisher.publish(event);
  }

  publishAll(events: IEvent[]) {
    (events || []).forEach(event => this._publisher.publish(event));
  }

  bind(handler: IEventHandler<IEvent>, name: string) {
    const stream$ = name ? this.ofEventName(name) : this.subject$;
    const subscription = stream$.subscribe(event => handler.handle(event));
    this.subscriptions.push(subscription);
  }

  registerSagas(types: Type<any>[] = []) {
    const sagas = types
      .map(target => {
        const metadata = Reflect.getMetadata(SAGA_METADATA, target) || [];
        const instance = this.moduleRef.get(target, { strict: false });
        if (!instance) {
          throw new InvalidSagaException();
        }
        return metadata.map((key: string) => instance[key]);
      })
      .reduce((a, b) => a.concat(b), []);

    sagas.forEach(saga => this.registerSaga(saga));
  }

  register(handlers: EventHandlerType[] = []) {
    handlers.forEach(handler => this.registerHandler(handler));
  }

  protected registerHandler(handler: EventHandlerType) {
    const instance = this.moduleRef.get(handler, { strict: false });
    if (!instance) {
      return;
    }
    const eventsNames = this.reflectEventsNames(handler);
    eventsNames.map(event =>
      this.bind(instance as IEventHandler<IEvent>, event.name),
    );
  }

  protected ofEventName(name: string) {
    return this.subject$.pipe(
      filter(event => this.getEventName(event) === name),
    );
  }

  private getEventName(event): string {
    const { constructor } = Object.getPrototypeOf(event);
    return constructor.name as string;
  }

  protected registerSaga(saga: ISaga) {
    if (!isFunction(saga)) {
      throw new InvalidSagaException();
    }
    const stream$ = saga(this);
    if (!(stream$ instanceof Observable)) {
      throw new InvalidSagaException();
    }
<<<<<<< HEAD
    stream$
      .pipe(filter(e => !!e))
=======

    const subscription = stream$
      .pipe(filter(e => e))
>>>>>>> c595763b
      .subscribe(command => this.commandBus.execute(command));

    this.subscriptions.push(subscription);
  }

  private reflectEventsNames(handler: EventHandlerType): FunctionConstructor[] {
    return Reflect.getMetadata(EVENTS_HANDLER_METADATA, handler);
  }

  private useDefaultPublisher() {
    const pubSub = new DefaultPubSub();
    pubSub.bridgeEventsTo(this.subject$);
    this._publisher = pubSub;
  }
}<|MERGE_RESOLUTION|>--- conflicted
+++ resolved
@@ -1,11 +1,6 @@
-<<<<<<< HEAD
 import { Injectable, Type } from '@nestjs/common';
 import { ModuleRef } from '@nestjs/core';
-import { Observable } from 'rxjs';
-=======
-import { Injectable, Type, OnModuleDestroy } from '@nestjs/common';
 import { Observable, Subscription } from 'rxjs';
->>>>>>> c595763b
 import { filter } from 'rxjs/operators';
 import { isFunction } from 'util';
 import { CommandBus } from './command-bus';
@@ -19,13 +14,8 @@
 export type EventHandlerType = Type<IEventHandler<IEvent>>;
 
 @Injectable()
-<<<<<<< HEAD
-export class EventBus extends ObservableBus<IEvent> implements IEventBus {
-=======
 export class EventBus extends ObservableBus<IEvent>
   implements IEventBus, OnModuleDestroy {
-  private moduleRef = null;
->>>>>>> c595763b
   private _publisher: IEventPublisher;
   private readonly subscriptions: Subscription[];
 
@@ -42,17 +32,12 @@
     return this._publisher;
   }
 
-<<<<<<< HEAD
   set publisher(_publisher: IEventPublisher) {
     this._publisher = _publisher;
-=======
+  }
+
   onModuleDestroy() {
     this.subscriptions.forEach(subscription => subscription.unsubscribe());
-  }
-
-  setModuleRef(moduleRef) {
-    this.moduleRef = moduleRef;
->>>>>>> c595763b
   }
 
   publish<T extends IEvent>(event: T) {
@@ -118,14 +103,9 @@
     if (!(stream$ instanceof Observable)) {
       throw new InvalidSagaException();
     }
-<<<<<<< HEAD
-    stream$
-      .pipe(filter(e => !!e))
-=======
 
     const subscription = stream$
-      .pipe(filter(e => e))
->>>>>>> c595763b
+      .pipe(filter(e => !!e))
       .subscribe(command => this.commandBus.execute(command));
 
     this.subscriptions.push(subscription);
