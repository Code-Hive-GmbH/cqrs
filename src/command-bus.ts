import 'reflect-metadata';
import { Injectable, Type } from '@nestjs/common';
import { Subject } from 'rxjs';
import { ICommandBus, ICommand, ICommandHandler } from './interfaces/index';
import { CommandHandlerNotFoundException } from './exceptions/command-not-found.exception';
import { ObservableBus } from './utils/observable-bus';
import { COMMAND_HANDLER_METADATA } from './utils/constants';
import {
  InvalidCommandHandlerException,
  InvalidModuleRefException,
} from './index';

export type CommandHandlerMetatype = Type<ICommandHandler<ICommand>>;

@Injectable()
export class CommandBus extends ObservableBus<ICommand> implements ICommandBus {
  private handlers = new Map<string, ICommandHandler<ICommand>>();
  private moduleRef = null;

  setModuleRef(moduleRef) {
    this.moduleRef = moduleRef;
  }

<<<<<<< HEAD
    execute<T extends ICommand>(command: T): Promise<any> {
        const handler = this.handlers.get(this.getCommandName(command));
        if (!handler) {
            throw new CommandHandlerNotFoundException();
        }
        this.subject$.next(command);
        return new Promise((resolve, reject) => {
            handler.execute(command, resolve, reject);
        });
=======
  execute<T extends ICommand>(command: T): Promise<any> {
    const handler = this.handlers.get(this.getCommandName(command));
    if (!handler) {
      throw new CommandHandlerNotFoundException();
>>>>>>> 78635ed2
    }
    this.subject$.next(command);
    return new Promise(resolve => {
      handler.execute(command, resolve);
    });
  }

  bind<T extends ICommand>(handler: ICommandHandler<T>, name: string) {
    this.handlers.set(name, handler);
  }

  register(handlers: CommandHandlerMetatype[]) {
    handlers.forEach(handler => this.registerHandler(handler));
  }

  protected registerHandler(handler: CommandHandlerMetatype) {
    if (!this.moduleRef) {
      throw new InvalidModuleRefException();
    }
    const instance = this.moduleRef.get(handler);
    if (!instance) return;

    const target = this.reflectCommandName(handler);
    if (!target) {
      throw new InvalidCommandHandlerException();
    }
    this.bind(instance as ICommandHandler<ICommand>, target.name);
  }

  private getCommandName(command): string {
    const { constructor } = Object.getPrototypeOf(command);
    return constructor.name as string;
  }

  private reflectCommandName(
    handler: CommandHandlerMetatype,
  ): FunctionConstructor {
    return Reflect.getMetadata(COMMAND_HANDLER_METADATA, handler);
  }
}<|MERGE_RESOLUTION|>--- conflicted
+++ resolved
@@ -21,26 +21,15 @@
     this.moduleRef = moduleRef;
   }
 
-<<<<<<< HEAD
-    execute<T extends ICommand>(command: T): Promise<any> {
-        const handler = this.handlers.get(this.getCommandName(command));
-        if (!handler) {
-            throw new CommandHandlerNotFoundException();
-        }
-        this.subject$.next(command);
-        return new Promise((resolve, reject) => {
-            handler.execute(command, resolve, reject);
-        });
-=======
+
   execute<T extends ICommand>(command: T): Promise<any> {
     const handler = this.handlers.get(this.getCommandName(command));
     if (!handler) {
       throw new CommandHandlerNotFoundException();
->>>>>>> 78635ed2
     }
     this.subject$.next(command);
-    return new Promise(resolve => {
-      handler.execute(command, resolve);
+    return new Promise((resolve, reject) => {
+      handler.execute(command, resolve, reject);
     });
   }
 
