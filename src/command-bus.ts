import { Injectable, Type } from '@nestjs/common';
import { ModuleRef } from '@nestjs/core';
import 'reflect-metadata';
import { COMMAND_HANDLER_METADATA } from './decorators/constants';
import { CommandHandlerNotFoundException } from './exceptions/command-not-found.exception';
import { InvalidCommandHandlerException } from './index';
import { ICommand, ICommandBus, ICommandHandler } from './interfaces/index';
import { ObservableBus } from './utils/observable-bus';

export type CommandHandlerType = Type<ICommandHandler<ICommand>>;

@Injectable()
export class CommandBus<CommandBase extends ICommand = ICommand>
  extends ObservableBus<CommandBase>
  implements ICommandBus<CommandBase> {
  private handlers = new Map<string, ICommandHandler<CommandBase>>();

  constructor(private readonly moduleRef: ModuleRef) {
    super();
  }

<<<<<<< HEAD
  execute<T extends CommandBase>(command: T): Promise<any> {
    const handler = this.handlers.get(
      this.getCommandName((command as any) as Function),
    );
=======
  execute<T extends ICommand>(command: T): Promise<any> {
    const commandName = this.getCommandName(command);
    const handler = this.handlers.get(commandName);
>>>>>>> 4594ac5b
    if (!handler) {
      throw new CommandHandlerNotFoundException(commandName);
    }
    this.subject$.next(command);
    return handler.execute(command);
  }

  bind<T extends CommandBase>(handler: ICommandHandler<T>, name: string) {
    this.handlers.set(name, handler);
  }

  register(handlers: CommandHandlerType[] = []) {
    handlers.forEach(handler => this.registerHandler(handler));
  }

  protected registerHandler(handler: CommandHandlerType) {
    const instance = this.moduleRef.get(handler, { strict: false });
    if (!instance) {
      return;
    }
    const target = this.reflectCommandName(handler);
    if (!target) {
      throw new InvalidCommandHandlerException();
    }
    this.bind(instance as ICommandHandler<CommandBase>, target.name);
  }

  private getCommandName(command: Function): string {
    const { constructor } = Object.getPrototypeOf(command);
    return constructor.name as string;
  }

  private reflectCommandName(handler: CommandHandlerType): FunctionConstructor {
    return Reflect.getMetadata(COMMAND_HANDLER_METADATA, handler);
  }
}<|MERGE_RESOLUTION|>--- conflicted
+++ resolved
@@ -19,16 +19,9 @@
     super();
   }
 
-<<<<<<< HEAD
   execute<T extends CommandBase>(command: T): Promise<any> {
-    const handler = this.handlers.get(
-      this.getCommandName((command as any) as Function),
-    );
-=======
-  execute<T extends ICommand>(command: T): Promise<any> {
-    const commandName = this.getCommandName(command);
+    const commandName = this.getCommandName(command as any);
     const handler = this.handlers.get(commandName);
->>>>>>> 4594ac5b
     if (!handler) {
       throw new CommandHandlerNotFoundException(commandName);
     }
